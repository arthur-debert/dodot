--- conflicted
+++ resolved
@@ -67,15 +67,8 @@
 		Int("afterDedup", len(allOperations)).
 		Msg("Operations after deduplication")
 
-<<<<<<< HEAD
-	// Check for conflicts across all operations
-	if err := detectOperationConflicts(allOperations); err != nil {
-		return nil, err
-	}
-=======
 	// Resolve conflicts
 	ResolveConflicts(&allOperations, ctx)
->>>>>>> e250f17c
 
 	logger.Info().Int("operationCount", len(allOperations)).Msg("Generated operations")
 	return allOperations, nil
