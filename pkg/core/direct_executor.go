--- conflicted
+++ resolved
@@ -20,8 +20,8 @@
 	"github.com/rs/zerolog"
 )
 
-// ExecutorOptions contains options for the direct executor
-type ExecutorOptions struct {
+// DirectExecutorOptions contains options for the direct executor
+type DirectExecutorOptions struct {
 	Paths             *paths.Paths
 	DryRun            bool
 	Force             bool
@@ -29,8 +29,8 @@
 	Config            *config.Config
 }
 
-// Executor executes actions directly without intermediate Operation type
-type Executor struct {
+// DirectExecutor executes actions directly without intermediate Operation type
+type DirectExecutor struct {
 	logger            zerolog.Logger
 	dryRun            bool
 	force             bool
@@ -42,8 +42,8 @@
 	// pathValidator removed - validation will be handled directly on Actions
 }
 
-// NewExecutor creates a new executor
-func NewExecutor(opts *ExecutorOptions) *Executor {
+// NewDirectExecutor creates a new direct executor
+func NewDirectExecutor(opts *DirectExecutorOptions) *DirectExecutor {
 	// Use PathAwareFileSystem to handle absolute paths directly
 	osfs := filesystem.NewOSFileSystem("/")
 	pathAwareFS := synthfs.NewPathAwareFileSystem(osfs, "/").WithAbsolutePaths()
@@ -53,11 +53,7 @@
 		cfg = config.Default()
 	}
 
-<<<<<<< HEAD
-	return &Executor{
-=======
 	return &DirectExecutor{
->>>>>>> 96c8cac3
 		logger:            logging.GetLogger("core.direct_executor"),
 		dryRun:            opts.DryRun,
 		force:             opts.Force,
@@ -71,11 +67,7 @@
 }
 
 // ExecuteActions executes actions directly using synthfs
-<<<<<<< HEAD
-func (e *Executor) ExecuteActions(actions []types.Action) ([]types.ActionResult, error) {
-=======
 func (e *DirectExecutor) ExecuteActions(actions []types.Action) ([]types.ActionResult, error) {
->>>>>>> 96c8cac3
 	if len(actions) == 0 {
 		return []types.ActionResult{}, nil
 	}
@@ -168,7 +160,7 @@
 }
 
 // convertActionToSynthfsOps converts a single action to synthfs operations
-func (e *Executor) convertActionToSynthfsOps(sfs *synthfs.SynthFS, action types.Action) ([]synthfs.Operation, error) {
+func (e *DirectExecutor) convertActionToSynthfsOps(sfs *synthfs.SynthFS, action types.Action) ([]synthfs.Operation, error) {
 	switch action.Type {
 	case types.ActionTypeLink:
 		return e.convertLinkAction(sfs, action)
@@ -202,7 +194,7 @@
 }
 
 // convertLinkAction converts a link action to synthfs operations
-func (e *Executor) convertLinkAction(sfs *synthfs.SynthFS, action types.Action) ([]synthfs.Operation, error) {
+func (e *DirectExecutor) convertLinkAction(sfs *synthfs.SynthFS, action types.Action) ([]synthfs.Operation, error) {
 	if action.Source == "" || action.Target == "" {
 		return nil, errors.New(errors.ErrActionInvalid, "link action requires source and target")
 	}
@@ -245,7 +237,7 @@
 }
 
 // convertCopyAction converts a copy action to synthfs operations
-func (e *Executor) convertCopyAction(sfs *synthfs.SynthFS, action types.Action) ([]synthfs.Operation, error) {
+func (e *DirectExecutor) convertCopyAction(sfs *synthfs.SynthFS, action types.Action) ([]synthfs.Operation, error) {
 	if action.Source == "" || action.Target == "" {
 		return nil, errors.New(errors.ErrActionInvalid, "copy action requires source and target")
 	}
@@ -260,7 +252,7 @@
 }
 
 // convertWriteAction converts a write action to synthfs operations
-func (e *Executor) convertWriteAction(sfs *synthfs.SynthFS, action types.Action) ([]synthfs.Operation, error) {
+func (e *DirectExecutor) convertWriteAction(sfs *synthfs.SynthFS, action types.Action) ([]synthfs.Operation, error) {
 	if action.Target == "" {
 		return nil, errors.New(errors.ErrActionInvalid, "write action requires target")
 	}
@@ -292,11 +284,7 @@
 }
 
 // executeDryRun handles dry run mode
-<<<<<<< HEAD
-func (e *Executor) executeDryRun(actions []types.Action) []types.ActionResult {
-=======
 func (e *DirectExecutor) executeDryRun(actions []types.Action) []types.ActionResult {
->>>>>>> 96c8cac3
 	e.logger.Info().Msg("Dry run mode - actions would be executed:")
 	results := make([]types.ActionResult, len(actions))
 
@@ -317,7 +305,7 @@
 }
 
 // logAction logs details about an action
-func (e *Executor) logAction(action types.Action) {
+func (e *DirectExecutor) logAction(action types.Action) {
 	logger := e.logger.With().
 		Str("type", string(action.Type)).
 		Str("description", action.Description).
@@ -345,11 +333,7 @@
 }
 
 // convertResults converts synthfs results to action results
-<<<<<<< HEAD
-func (e *Executor) convertResults(result *synthfs.Result, actionMap map[synthfs.OperationID]*types.Action) []types.ActionResult {
-=======
 func (e *DirectExecutor) convertResults(result *synthfs.Result, actionMap map[synthfs.OperationID]*types.Action) []types.ActionResult {
->>>>>>> 96c8cac3
 	if result == nil {
 		return []types.ActionResult{}
 	}
@@ -417,11 +401,7 @@
 }
 
 // generateActionMessage creates user-friendly messages based on action type and status
-<<<<<<< HEAD
-func (e *Executor) generateActionMessage(action *types.Action, status types.OperationStatus, err error) string {
-=======
 func (e *DirectExecutor) generateActionMessage(action *types.Action, status types.OperationStatus, err error) string {
->>>>>>> 96c8cac3
 	// If there's an error, return a contextual error message
 	if err != nil {
 		return e.generateErrorMessage(action, err)
@@ -504,11 +484,7 @@
 }
 
 // generateErrorMessage creates user-friendly error messages based on action type
-<<<<<<< HEAD
-func (e *Executor) generateErrorMessage(action *types.Action, err error) string {
-=======
 func (e *DirectExecutor) generateErrorMessage(action *types.Action, err error) string {
->>>>>>> 96c8cac3
 	baseMsg := ""
 	switch action.Type {
 	case types.ActionTypeLink:
@@ -545,11 +521,7 @@
 }
 
 // convertAppendAction converts an append action to synthfs operations
-<<<<<<< HEAD
-func (e *Executor) convertAppendAction(sfs *synthfs.SynthFS, action types.Action) ([]synthfs.Operation, error) {
-=======
 func (e *DirectExecutor) convertAppendAction(sfs *synthfs.SynthFS, action types.Action) ([]synthfs.Operation, error) {
->>>>>>> 96c8cac3
 	if action.Target == "" {
 		return nil, errors.New(errors.ErrActionInvalid, "append action requires target")
 	}
@@ -569,7 +541,7 @@
 	}, nil
 }
 
-func (e *Executor) convertMkdirAction(sfs *synthfs.SynthFS, action types.Action) ([]synthfs.Operation, error) {
+func (e *DirectExecutor) convertMkdirAction(sfs *synthfs.SynthFS, action types.Action) ([]synthfs.Operation, error) {
 	if action.Target == "" {
 		return nil, errors.New(errors.ErrActionInvalid, "mkdir action requires target")
 	}
@@ -586,7 +558,7 @@
 	return []synthfs.Operation{sfs.CreateDirWithID(id, target, mode)}, nil
 }
 
-func (e *Executor) convertShellSourceAction(sfs *synthfs.SynthFS, action types.Action) ([]synthfs.Operation, error) {
+func (e *DirectExecutor) convertShellSourceAction(sfs *synthfs.SynthFS, action types.Action) ([]synthfs.Operation, error) {
 	if action.Source == "" {
 		return nil, errors.New(errors.ErrActionInvalid, "shell source action requires source")
 	}
@@ -602,7 +574,7 @@
 	}, nil
 }
 
-func (e *Executor) convertPathAddAction(sfs *synthfs.SynthFS, action types.Action) ([]synthfs.Operation, error) {
+func (e *DirectExecutor) convertPathAddAction(sfs *synthfs.SynthFS, action types.Action) ([]synthfs.Operation, error) {
 	if action.Target == "" {
 		return nil, errors.New(errors.ErrActionInvalid, "path add action requires target")
 	}
@@ -631,7 +603,7 @@
 	}, nil
 }
 
-func (e *Executor) convertRunAction(sfs *synthfs.SynthFS, action types.Action) ([]synthfs.Operation, error) {
+func (e *DirectExecutor) convertRunAction(sfs *synthfs.SynthFS, action types.Action) ([]synthfs.Operation, error) {
 	if action.Command == "" {
 		return nil, errors.New(errors.ErrActionInvalid, "run action requires command")
 	}
@@ -657,11 +629,7 @@
 	}, nil
 }
 
-<<<<<<< HEAD
-func (e *Executor) convertBrewAction(sfs *synthfs.SynthFS, action types.Action) ([]synthfs.Operation, error) {
-=======
 func (e *DirectExecutor) convertBrewAction(sfs *synthfs.SynthFS, action types.Action) ([]synthfs.Operation, error) {
->>>>>>> 96c8cac3
 	if action.Source == "" {
 		return nil, errors.New(errors.ErrActionInvalid, "brew action requires source Brewfile")
 	}
@@ -701,7 +669,7 @@
 	return ops, nil
 }
 
-func (e *Executor) convertInstallAction(sfs *synthfs.SynthFS, action types.Action) ([]synthfs.Operation, error) {
+func (e *DirectExecutor) convertInstallAction(sfs *synthfs.SynthFS, action types.Action) ([]synthfs.Operation, error) {
 	if action.Source == "" {
 		return nil, errors.New(errors.ErrActionInvalid, "install action requires source")
 	}
@@ -765,11 +733,7 @@
 	return ops, nil
 }
 
-<<<<<<< HEAD
-func (e *Executor) convertTemplateAction(sfs *synthfs.SynthFS, action types.Action) ([]synthfs.Operation, error) {
-=======
 func (e *DirectExecutor) convertTemplateAction(sfs *synthfs.SynthFS, action types.Action) ([]synthfs.Operation, error) {
->>>>>>> 96c8cac3
 	if action.Source == "" || action.Target == "" {
 		return nil, errors.New(errors.ErrActionInvalid, "template action requires source and target")
 	}
@@ -841,11 +805,7 @@
 }
 
 // validateAction performs comprehensive validation on an Action before execution
-<<<<<<< HEAD
-func (e *Executor) validateAction(action types.Action) error {
-=======
 func (e *DirectExecutor) validateAction(action types.Action) error {
->>>>>>> 96c8cac3
 	// Check action type-specific validation
 	switch action.Type {
 	case types.ActionTypeLink:
@@ -876,11 +836,7 @@
 }
 
 // validateLinkAction validates paths for link actions
-<<<<<<< HEAD
-func (e *Executor) validateLinkAction(source, target string) error {
-=======
 func (e *DirectExecutor) validateLinkAction(source, target string) error {
->>>>>>> 96c8cac3
 	// Validate source exists in dotfiles
 	if !strings.HasPrefix(source, e.paths.DotfilesRoot()) {
 		return errors.Newf(errors.ErrInvalidInput, "source path %s is outside dotfiles directory", source)
@@ -917,11 +873,7 @@
 }
 
 // validateCopyAction validates paths for copy actions
-<<<<<<< HEAD
-func (e *Executor) validateCopyAction(source, target string) error {
-=======
 func (e *DirectExecutor) validateCopyAction(source, target string) error {
->>>>>>> 96c8cac3
 	// Source should be from dotfiles
 	if !strings.HasPrefix(source, e.paths.DotfilesRoot()) {
 		return errors.Newf(errors.ErrInvalidInput, "source path %s is outside dotfiles directory", source)
@@ -932,11 +884,7 @@
 }
 
 // validateWriteAction validates target path for write/append actions
-<<<<<<< HEAD
-func (e *Executor) validateWriteAction(target string) error {
-=======
 func (e *DirectExecutor) validateWriteAction(target string) error {
->>>>>>> 96c8cac3
 	// Check if target is a protected system file
 	if err := e.validateNotSystemFile(target); err != nil {
 		return err
@@ -947,21 +895,13 @@
 }
 
 // validateMkdirAction validates target path for mkdir actions
-<<<<<<< HEAD
-func (e *Executor) validateMkdirAction(target string) error {
-=======
 func (e *DirectExecutor) validateMkdirAction(target string) error {
->>>>>>> 96c8cac3
 	// Directories should only be created in safe locations
 	return e.validateSafePath(target)
 }
 
 // validateTemplateAction validates paths for template actions
-<<<<<<< HEAD
-func (e *Executor) validateTemplateAction(source, target string) error {
-=======
 func (e *DirectExecutor) validateTemplateAction(source, target string) error {
->>>>>>> 96c8cac3
 	// Source should be from dotfiles
 	if !strings.HasPrefix(source, e.paths.DotfilesRoot()) {
 		return errors.Newf(errors.ErrInvalidInput, "template source path %s is outside dotfiles directory", source)
@@ -977,11 +917,7 @@
 }
 
 // validateSafePath ensures operations only occur in dodot-controlled directories
-<<<<<<< HEAD
-func (e *Executor) validateSafePath(path string) error {
-=======
 func (e *DirectExecutor) validateSafePath(path string) error {
->>>>>>> 96c8cac3
 	// Normalize the path
 	path = expandHome(path)
 	absPath, err := filepath.Abs(path)
@@ -1023,11 +959,7 @@
 }
 
 // validateNotSystemFile prevents overwriting critical system files
-<<<<<<< HEAD
-func (e *Executor) validateNotSystemFile(path string) error {
-=======
 func (e *DirectExecutor) validateNotSystemFile(path string) error {
->>>>>>> 96c8cac3
 	// Normalize the path
 	path = expandHome(path)
 
@@ -1056,11 +988,7 @@
 }
 
 // convertReadAction converts a read action to synthfs operations
-<<<<<<< HEAD
-func (e *Executor) convertReadAction(sfs *synthfs.SynthFS, action types.Action) ([]synthfs.Operation, error) {
-=======
 func (e *DirectExecutor) convertReadAction(sfs *synthfs.SynthFS, action types.Action) ([]synthfs.Operation, error) {
->>>>>>> 96c8cac3
 	if action.Source == "" {
 		return nil, errors.New(errors.ErrActionInvalid, "read action requires source")
 	}
@@ -1073,11 +1001,7 @@
 }
 
 // convertChecksumAction converts a checksum action to synthfs operations
-<<<<<<< HEAD
-func (e *Executor) convertChecksumAction(sfs *synthfs.SynthFS, action types.Action) ([]synthfs.Operation, error) {
-=======
 func (e *DirectExecutor) convertChecksumAction(sfs *synthfs.SynthFS, action types.Action) ([]synthfs.Operation, error) {
->>>>>>> 96c8cac3
 	if action.Source == "" {
 		return nil, errors.New(errors.ErrActionInvalid, "checksum action requires source")
 	}
@@ -1107,11 +1031,7 @@
 }
 
 // createAppendFileOperation creates a reusable function for appending content to files
-<<<<<<< HEAD
-func (e *Executor) createAppendFileOperation(target, content string, mode os.FileMode) func(context.Context, filesystem.FileSystem) error {
-=======
 func (e *DirectExecutor) createAppendFileOperation(target, content string, mode os.FileMode) func(context.Context, filesystem.FileSystem) error {
->>>>>>> 96c8cac3
 	return func(ctx context.Context, fs filesystem.FileSystem) error {
 		// Ensure parent directory exists
 		parentDir := filepath.Dir(target)
