--- conflicted
+++ resolved
@@ -877,8 +877,6 @@
 	assert.Equal(t, 6, symlinkCount, "Expected 6 symlink operations (2 per file)")
 }
 
-<<<<<<< HEAD
-=======
 // TestGetFileOperationsWithContext_BrewAndInstall tests brew and install actions with context
 func TestGetFileOperationsWithContext_BrewAndInstall(t *testing.T) {
 	// Create context with checksums
@@ -926,7 +924,6 @@
 	assert.Equal(t, "brew123", ops[3].Content)
 }
 
->>>>>>> e250f17c
 // TestExecutionPipelineNoDuplicateOperations tests that the execution pipeline
 // doesn't create duplicate operations when running with checksums
 func TestExecutionPipelineNoDuplicateOperations(t *testing.T) {
@@ -957,11 +954,7 @@
 	}
 
 	// Create context with checksum result
-<<<<<<< HEAD
-	ctx := NewExecutionContext()
-=======
 	ctx := NewExecutionContext(false)
->>>>>>> e250f17c
 	ctx.ChecksumResults["/dotfiles/brew/Brewfile"] = "abc123"
 
 	// Generate operations with context (this is what the pipeline does)
