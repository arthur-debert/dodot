package types

import "time"

// OperationStatus defines the state of an operation/action execution
type OperationStatus string

const (
	StatusReady    OperationStatus = "ready"
	StatusSkipped  OperationStatus = "skipped"
	StatusConflict OperationStatus = "conflict"
	StatusError    OperationStatus = "error"
	StatusUnknown  OperationStatus = "unknown"
)

// ListPacksResult holds the result of the 'list' command.
type ListPacksResult struct {
	Packs []PackInfo `json:"packs"`
}

// PackInfo contains summary information about a single pack.
type PackInfo struct {
	Name string `json:"name"`
	Path string `json:"path"`
}

// DisplayResult is the top-level structure for commands that produce rich output.
// Used by status, deploy, and install commands for consistent display formatting.
type DisplayResult struct {
	Command   string        `json:"command"` // "status", "deploy", "install"
	Packs     []DisplayPack `json:"packs"`
	DryRun    bool          `json:"dryRun"` // For deploy/install commands
	Timestamp time.Time     `json:"timestamp"`
}

// DisplayPack represents a single pack for display.
type DisplayPack struct {
	Name      string        `json:"name"`
	Status    string        `json:"status"` // Aggregated: "alert", "success", "queue"
	Files     []DisplayFile `json:"files"`
	HasConfig bool          `json:"hasConfig"` // Pack has .dodot.toml
	IsIgnored bool          `json:"isIgnored"` // Pack has .dodotignore
}

// DisplayFile represents a single file within a pack for display.
type DisplayFile struct {
	PowerUp      string     `json:"powerUp"`
	Path         string     `json:"path"`
	Status       string     `json:"status"` // File-level: "success", "error", "queue", "config", "ignored"
	Message      string     `json:"message"`
	IsOverride   bool       `json:"isOverride"`   // File power-up was overridden in .dodot.toml
	LastExecuted *time.Time `json:"lastExecuted"` // When operation was last executed
}

// GetPackStatus determines the pack-level status based on its files.
// Following the aggregation rules from the design:
// - If ANY file has ERROR status → Pack status is "alert"
// - If ALL files have SUCCESS status → Pack status is "success"
// - Empty pack or mixed states → Pack status is "queue"
func (dp *DisplayPack) GetPackStatus() string {
	if len(dp.Files) == 0 {
		return "queue"
	}

	hasError := false
	allSuccess := true

	for _, file := range dp.Files {
		// Skip config files in status calculation
		if file.Status == "config" {
			continue
		}

		if file.Status == "error" {
			hasError = true
		}
		if file.Status != "success" {
			allSuccess = false
		}
	}

	if hasError {
		return "alert" // Will be displayed with ALERT styling
	}
	if allSuccess {
		return "success"
	}
	return "queue"
}

// FillResult holds the result of the 'fill' command.
type FillResult struct {
	PackName     string   `json:"packName"`
	FilesCreated []string `json:"filesCreated"`
	// Operations field removed - part of Operation layer elimination
}

<<<<<<< HEAD
// ActionResult represents the execution result of a single Action.
// Contains timing, status, and error information for action execution tracking.
=======
// ActionResult represents the execution result of a single Action
// This replaces OperationResult and is focused on Action execution, not Operation details
>>>>>>> 96c8cac3
type ActionResult struct {
	// Action contains the action that was executed
	Action Action `json:"action"`

	// Status is the execution status
	Status OperationStatus `json:"status"`

	// Error contains any error that occurred during execution
	Error error `json:"error,omitempty"`

	// StartTime is when execution began
	StartTime time.Time `json:"startTime"`

	// EndTime is when execution completed
	EndTime time.Time `json:"endTime"`

	// Message provides additional context about the execution
	Message string `json:"message,omitempty"`

	// SynthfsOperationIDs tracks the synthfs operations that were executed for this action
	// This is useful for debugging and correlation with synthfs results
	SynthfsOperationIDs []string `json:"synthfsOperationIds,omitempty"`
}

// Duration returns the time taken to execute the action
func (ar *ActionResult) Duration() time.Duration {
	return ar.EndTime.Sub(ar.StartTime)
}

// InitResult holds the result of the 'init' command.
type InitResult struct {
	PackName     string   `json:"packName"`
	Path         string   `json:"path"`
	FilesCreated []string `json:"filesCreated"`
	// Operations field removed - part of Operation layer elimination
}<|MERGE_RESOLUTION|>--- conflicted
+++ resolved
@@ -25,7 +25,7 @@
 }
 
 // DisplayResult is the top-level structure for commands that produce rich output.
-// Used by status, deploy, and install commands for consistent display formatting.
+// This replaces the old PackStatusResult and is used by status, deploy, and install commands.
 type DisplayResult struct {
 	Command   string        `json:"command"` // "status", "deploy", "install"
 	Packs     []DisplayPack `json:"packs"`
@@ -95,13 +95,8 @@
 	// Operations field removed - part of Operation layer elimination
 }
 
-<<<<<<< HEAD
-// ActionResult represents the execution result of a single Action.
-// Contains timing, status, and error information for action execution tracking.
-=======
 // ActionResult represents the execution result of a single Action
 // This replaces OperationResult and is focused on Action execution, not Operation details
->>>>>>> 96c8cac3
 type ActionResult struct {
 	// Action contains the action that was executed
 	Action Action `json:"action"`
