--- conflicted
+++ resolved
@@ -73,11 +73,7 @@
 
 	// Render the result
 	var buf bytes.Buffer
-<<<<<<< HEAD
-	renderer := NewSimpleRenderer(&buf)
-=======
 	renderer := NewTextRenderer(&buf)
->>>>>>> 96c8cac3
 
 	err := renderer.RenderExecutionContext(ctx)
 	testutil.AssertNoError(t, err)
@@ -87,16 +83,6 @@
 	// Verify output contains expected elements
 	expectedStrings := []string{
 		"deploy",
-<<<<<<< HEAD
-		"✓ vim",            // Pack succeeded
-		"✓ symlink",        // Symlink succeeded
-		"linked to .vimrc", // Message
-		"✗ shell",          // Pack has errors (alert status)
-		"✓ symlink",        // First operation succeeded
-		"linked to .bashrc",
-		"✗ install_script", // Second operation failed
-		"install script failed",
-=======
 		"vim [status=",                    // Pack name with status
 		"shell [status=",                  // Pack name with status
 		"symlink",                         // PowerUp name
@@ -105,7 +91,6 @@
 		"install_script",                  // PowerUp name
 		"installation failed",             // PowerUp-aware error message
 		"[status=error]",                  // Error status indicator
->>>>>>> 96c8cac3
 	}
 
 	for _, expected := range expectedStrings {
@@ -117,12 +102,7 @@
 	t.Logf("Full output:\n%s", output)
 
 	// Verify pack order (shell should come before vim due to alphabetical sorting)
-<<<<<<< HEAD
-	shellIndex := strings.Index(output, "✗ shell")
-	vimIndex := strings.Index(output, "✓ vim")
-=======
 	shellIndex := strings.Index(output, "shell [status=")
 	vimIndex := strings.Index(output, "vim [status=")
->>>>>>> 96c8cac3
 	testutil.AssertTrue(t, shellIndex < vimIndex, "Packs should be sorted alphabetically (shell before vim)")
 }