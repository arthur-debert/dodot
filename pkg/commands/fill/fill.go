package fill

import (
	"fmt"
	"path/filepath"

	"github.com/arthur-debert/dodot/pkg/config"
	"github.com/arthur-debert/dodot/pkg/core"
	"github.com/arthur-debert/dodot/pkg/errors"
	"github.com/arthur-debert/dodot/pkg/logging"
	"github.com/arthur-debert/dodot/pkg/paths"
	"github.com/arthur-debert/dodot/pkg/types"
)

// FillPackOptions defines the options for the FillPack command.
type FillPackOptions struct {
	// DotfilesRoot is the path to the root of the dotfiles directory.
	DotfilesRoot string
	// PackName is the name of the pack to fill with template files.
	PackName string
}

// FillPack adds placeholder files for power-ups to an existing pack.
func FillPack(opts FillPackOptions) (*types.FillResult, error) {
	log := logging.GetLogger("core.commands")
	log.Debug().Str("command", "FillPack").Str("pack", opts.PackName).Msg("Executing command")

	// 1. Get all packs to verify the pack exists
	candidates, err := core.GetPackCandidates(opts.DotfilesRoot)
	if err != nil {
		return nil, err
	}
	allPacks, err := core.GetPacks(candidates)
	if err != nil {
		return nil, err
	}

	// 2. Find the specific pack
	var targetPack *types.Pack
	for i := range allPacks {
		if allPacks[i].Name == opts.PackName {
			targetPack = &allPacks[i]
			break
		}
	}
	if targetPack == nil {
		return nil, errors.Newf(errors.ErrPackNotFound, "pack %q not found", opts.PackName)
	}

	// 3. Get missing template files
	missingTemplates, err := core.GetMissingTemplateFiles(targetPack.Path, opts.PackName)
	if err != nil {
		return nil, errors.Wrapf(err, errors.ErrInternal, "failed to get missing templates")
	}

	// 4. Generate actions for missing templates
	var actions []types.Action
	for _, template := range missingTemplates {
		action := types.Action{
			Type:        types.ActionTypeWrite,
			Description: fmt.Sprintf("Create template file %s", template.Filename),
			Target:      filepath.Join(targetPack.Path, template.Filename),
			Content:     template.Content,
			Mode:        template.Mode,
			Pack:        opts.PackName,
			PowerUpName: template.PowerUpName,
			Priority:    50, // Lower priority for template files
		}
		actions = append(actions, action)
	}

<<<<<<< HEAD
	// 5. Execute actions using Executor (Operations no longer returned)
=======
	// 5. Execute actions using DirectExecutor (Operations no longer returned)
>>>>>>> 96c8cac3
	if len(actions) > 0 {
		// Initialize paths
		pathsInstance, err := paths.New(opts.DotfilesRoot)
		if err != nil {
			return nil, errors.Wrapf(err, errors.ErrInternal, "failed to initialize paths")
		}

<<<<<<< HEAD
		// Create Executor
		directExecutorOpts := &core.ExecutorOptions{
=======
		// Create DirectExecutor
		directExecutorOpts := &core.DirectExecutorOptions{
>>>>>>> 96c8cac3
			Paths:             pathsInstance,
			DryRun:            false,
			Force:             true,
			AllowHomeSymlinks: false,
			Config:            config.Default(),
		}

<<<<<<< HEAD
		executor := core.NewExecutor(directExecutorOpts)
=======
		executor := core.NewDirectExecutor(directExecutorOpts)
>>>>>>> 96c8cac3

		// Execute actions and extract operations from results
		results, err := executor.ExecuteActions(actions)
		if err != nil {
			return nil, errors.Wrapf(err, errors.ErrActionExecute, "failed to execute fill actions")
		}

		// FIXME: ARCHITECTURAL PROBLEM - fill command should return Pack+PowerUp+File information
		// NOT operation details. See docs/design/display.txxt
		// Operations are no longer returned (part of Operation layer elimination)
		_ = results // Results processed but not exposed in return value
	}

	// 6. Return result (Operations field removed as part of Operation elimination)
	result := &types.FillResult{
		PackName:     opts.PackName,
		FilesCreated: []string{},
	}

	// List files that will be created
	for _, template := range missingTemplates {
		result.FilesCreated = append(result.FilesCreated, template.Filename)
		log.Info().
			Str("file", template.Filename).
			Str("powerup", template.PowerUpName).
			Msg("Template file to be created")
	}

	log.Debug().
		Int("actionCount", len(actions)).
		Msg("Executed actions for FillPack")

	log.Info().Str("command", "FillPack").
		Str("pack", opts.PackName).
		Int("filesCreated", len(result.FilesCreated)).
		Msg("Command finished")
	return result, nil
}<|MERGE_RESOLUTION|>--- conflicted
+++ resolved
@@ -69,11 +69,7 @@
 		actions = append(actions, action)
 	}
 
-<<<<<<< HEAD
-	// 5. Execute actions using Executor (Operations no longer returned)
-=======
 	// 5. Execute actions using DirectExecutor (Operations no longer returned)
->>>>>>> 96c8cac3
 	if len(actions) > 0 {
 		// Initialize paths
 		pathsInstance, err := paths.New(opts.DotfilesRoot)
@@ -81,13 +77,8 @@
 			return nil, errors.Wrapf(err, errors.ErrInternal, "failed to initialize paths")
 		}
 
-<<<<<<< HEAD
-		// Create Executor
-		directExecutorOpts := &core.ExecutorOptions{
-=======
 		// Create DirectExecutor
 		directExecutorOpts := &core.DirectExecutorOptions{
->>>>>>> 96c8cac3
 			Paths:             pathsInstance,
 			DryRun:            false,
 			Force:             true,
@@ -95,11 +86,7 @@
 			Config:            config.Default(),
 		}
 
-<<<<<<< HEAD
-		executor := core.NewExecutor(directExecutorOpts)
-=======
 		executor := core.NewDirectExecutor(directExecutorOpts)
->>>>>>> 96c8cac3
 
 		// Execute actions and extract operations from results
 		results, err := executor.ExecuteActions(actions)
