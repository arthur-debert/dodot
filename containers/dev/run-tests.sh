--- conflicted
+++ resolved
@@ -2,7 +2,7 @@
 # Run dodot live system tests - passes all arguments to Bats
 #
 # Usage: ./run-tests.sh [BATS_OPTIONS] [TEST_FILES...]
-# 
+#
 # All arguments are passed directly to Bats inside the container.
 # Output goes to stdout (format depends on --formatter option)
 # For human-friendly output, use run-tests-pretty.sh
@@ -12,10 +12,9 @@
 # Get the directory of this script
 SCRIPT_DIR="$(cd "$(dirname "${BASH_SOURCE[0]}")" && pwd)"
 
-<<<<<<< HEAD
 # Show help
 show_help() {
-    cat << EOF
+    cat <<EOF
 Usage: $0 [BATS_OPTIONS] [TEST_FILES...]
 
 Run dodot live system tests by passing all arguments directly to Bats.
@@ -47,9 +46,8 @@
     fi
 done
 
+# # Get the directory of this script
+SCRIPT_DIR="$(cd "$(dirname "${BASH_SOURCE[0]}")" && pwd)"
+
 # Run the runner.sh in base docker container (same as CI), passing all args
-exec "$SCRIPT_DIR/run-base.sh" /workspace/test-data/runner.sh "$@"
-=======
-# Run the runner.sh in docker container, passing all args
-exec "$SCRIPT_DIR/run.sh" /workspace/test-data/runner.sh "$@"
->>>>>>> 96e1c395
+exec "$SCRIPT_DIR/run-base.sh" /workspace/test-data/runner.sh "$@"