package dodot

import (
	"fmt"
	"os"
	"path/filepath"

	"github.com/arthur-debert/dodot/internal/version"
	"github.com/arthur-debert/dodot/pkg/cobrax/topics"
	"github.com/arthur-debert/dodot/pkg/commands"
	"github.com/arthur-debert/dodot/pkg/display"
	"github.com/arthur-debert/dodot/pkg/logging"
	"github.com/arthur-debert/dodot/pkg/paths"
	shellpkg "github.com/arthur-debert/dodot/pkg/shell"
	"github.com/arthur-debert/dodot/pkg/types"
	"github.com/rs/zerolog/log"
	"github.com/spf13/cobra"
)

// NewRootCmd creates and returns the root command
func NewRootCmd() *cobra.Command {
	// Initialize custom template formatting functions
	initTemplateFormatting()

	var (
		verbosity int
		dryRun    bool
		force     bool
	)

	rootCmd := &cobra.Command{
		Use:     "dodot",
		Short:   MsgRootShort,
		Long:    MsgRootLong,
		Version: version.Version,
		PersistentPreRun: func(cmd *cobra.Command, args []string) {
			// Setup logging based on verbosity
			logging.SetupLogger(verbosity)
			log.Debug().Str("command", cmd.Name()).Msg("Command started")
		},
		RunE: func(cmd *cobra.Command, args []string) error {
			// If we get here, no subcommand was provided
			// Show help but return an error to indicate incorrect usage
			_ = cmd.Help()
			return fmt.Errorf("no command specified")
		},
		SilenceUsage:      true,
		SilenceErrors:     true,
		DisableAutoGenTag: true,
	}

	// Global flags
	rootCmd.PersistentFlags().CountVarP(&verbosity, "verbose", "v", MsgFlagVerbose)
	rootCmd.PersistentFlags().BoolVar(&dryRun, "dry-run", false, MsgFlagDryRun)
	rootCmd.PersistentFlags().BoolVar(&force, "force", false, MsgFlagForce)

	// Disable automatic help command (we'll use our custom one from topics)
	rootCmd.SetHelpCommand(&cobra.Command{Hidden: true})

	// Define command groups
	rootCmd.AddGroup(&cobra.Group{
		ID:    "core",
		Title: "COMMANDS:",
	})
	rootCmd.AddGroup(&cobra.Group{
		ID:    "misc",
		Title: "MISC:",
	})

	// Set custom help template
	rootCmd.SetUsageTemplate(MsgUsageTemplate)

	// Add all commands
	rootCmd.AddCommand(newDeployCmd())
	rootCmd.AddCommand(newInstallCmd())
	rootCmd.AddCommand(newListCmd())
	rootCmd.AddCommand(newStatusCmd())
	rootCmd.AddCommand(newInitCmd())
	rootCmd.AddCommand(newFillCmd())
	rootCmd.AddCommand(newSnippetCmd())
	rootCmd.AddCommand(newTopicsCmd())
	rootCmd.AddCommand(newCompletionCmd())

	// Initialize topic-based help system
	// Try to find help topics relative to the executable location
	exe, err := os.Executable()
	if err == nil {
		// Look for help topics in various locations
		possiblePaths := []string{
			filepath.Join(filepath.Dir(exe), "topics"),                             // Same directory as binary (production)
			filepath.Join(filepath.Dir(exe), "..", "..", "cmd", "dodot", "topics"), // Development
			"cmd/dodot/topics", // Current directory fallback
		}

		for _, helpPath := range possiblePaths {
			if _, err := os.Stat(helpPath); err == nil {
				// Initialize topics with .txt, .md, and .txxt extensions
				opts := topics.Options{
					Extensions: []string{".txt", ".md", ".txxt"},
					// Always use Glamour renderer for markdown files
					Renderer: topics.NewGlamourRenderer(),
				}

				if err := topics.InitializeWithOptions(rootCmd, helpPath, opts); err == nil {
					break
				}
			}
		}
	}

	return rootCmd
}

// initPaths initializes the paths instance and shows a warning if using fallback
func initPaths() (*paths.Paths, error) {
	p, err := paths.New("")
	if err != nil {
		return nil, fmt.Errorf(MsgErrInitPaths, err)
	}

	if p.UsedFallback() {
		fmt.Fprintf(os.Stderr, MsgFallbackWarning, p.DotfilesRoot())
	} else {
		// Debug: log how we found the path
		if os.Getenv("DODOT_DEBUG") != "" {
			fmt.Fprintf(os.Stderr, MsgDebugDotfilesRoot, p.DotfilesRoot(), p.UsedFallback())
		}
	}

	return p, nil
}

// packNamesCompletion provides shell completion for pack names
func packNamesCompletion(cmd *cobra.Command, args []string, toComplete string) ([]string, cobra.ShellCompDirective) {
	// Initialize paths
	p, err := initPaths()
	if err != nil {
		return nil, cobra.ShellCompDirectiveError
	}

	// Get list of packs
	result, err := commands.ListPacks(commands.ListPacksOptions{
		DotfilesRoot: p.DotfilesRoot(),
	})
	if err != nil {
		return nil, cobra.ShellCompDirectiveError
	}

	// Extract pack names
	var packNames []string
	for _, pack := range result.Packs {
		packNames = append(packNames, pack.Name)
	}

	// Filter out already specified packs
	var availablePacks []string
	for _, pack := range packNames {
		found := false
		for _, arg := range args {
			if arg == pack {
				found = true
				break
			}
		}
		if !found {
			availablePacks = append(availablePacks, pack)
		}
	}

	return availablePacks, cobra.ShellCompDirectiveNoFileComp
}

func newDeployCmd() *cobra.Command {
	return &cobra.Command{
		Use:               "deploy [packs...]",
		Short:             MsgDeployShort,
		Long:              MsgDeployLong,
		Example:           MsgDeployExample,
		GroupID:           "core",
		ValidArgsFunction: packNamesCompletion,
		RunE: func(cmd *cobra.Command, args []string) error {
			// Initialize paths (will show warning if using fallback)
			p, err := initPaths()
			if err != nil {
				return err
			}

			// Get dry-run flag value (it's a persistent flag)
			dryRun, _ := cmd.Root().PersistentFlags().GetBool("dry-run")

			log.Info().
				Str("dotfiles_root", p.DotfilesRoot()).
				Bool("dry_run", dryRun).
				Msg("Deploying from dotfiles root")

<<<<<<< HEAD
			// Use the new DeployPacks implementation with Executor
=======
			// Deploy packs using the new implementation
>>>>>>> 96c8cac3
			ctx, err := commands.DeployPacks(commands.DeployPacksOptions{
				DotfilesRoot:       p.DotfilesRoot(),
				PackNames:          args,
				DryRun:             dryRun,
				EnableHomeSymlinks: true,
			})
			if err != nil {
				return fmt.Errorf(MsgErrDeployPacks, err)
			}

			// Display results using the new display system
			renderer := display.NewTextRenderer(os.Stdout)
			if err := renderer.RenderExecutionContext(ctx); err != nil {
				return fmt.Errorf("failed to render results: %w", err)
			}

			return nil
		},
	}
}

func newInstallCmd() *cobra.Command {
	return &cobra.Command{
		Use:               "install [packs...]",
		Short:             MsgInstallShort,
		Long:              MsgInstallLong,
		Example:           MsgInstallExample,
		GroupID:           "core",
		ValidArgsFunction: packNamesCompletion,
		RunE: func(cmd *cobra.Command, args []string) error {
			// Initialize paths (will show warning if using fallback)
			p, err := initPaths()
			if err != nil {
				return err
			}

			// Get flags (they're persistent flags)
			dryRun, _ := cmd.Root().PersistentFlags().GetBool("dry-run")
			force, _ := cmd.Root().PersistentFlags().GetBool("force")

			log.Info().
				Str("dotfiles_root", p.DotfilesRoot()).
				Bool("dry_run", dryRun).
				Bool("force", force).
				Msg("Installing from dotfiles root")

<<<<<<< HEAD
			// Use the new InstallPacks implementation with Executor
=======
			// Install packs using the new implementation
>>>>>>> 96c8cac3
			ctx, err := commands.InstallPacks(commands.InstallPacksOptions{
				DotfilesRoot:       p.DotfilesRoot(),
				PackNames:          args,
				DryRun:             dryRun,
				Force:              force,
				EnableHomeSymlinks: true,
			})
			if err != nil {
				return fmt.Errorf(MsgErrInstallPacks, err)
			}

			// Display results using the new display system
			renderer := display.NewTextRenderer(os.Stdout)
			if err := renderer.RenderExecutionContext(ctx); err != nil {
				return fmt.Errorf("failed to render results: %w", err)
			}

			return nil
		},
	}
}

func newListCmd() *cobra.Command {
	return &cobra.Command{
		Use:     "list",
		Short:   MsgListShort,
		Long:    MsgListLong,
		Example: MsgListExample,
		GroupID: "core",
		RunE: func(cmd *cobra.Command, args []string) error {
			// Initialize paths (will show warning if using fallback)
			p, err := initPaths()
			if err != nil {
				return err
			}

			log.Info().Str("dotfiles_root", p.DotfilesRoot()).Msg("Listing packs from dotfiles root")

			// Use the actual ListPacks implementation
			result, err := commands.ListPacks(commands.ListPacksOptions{
				DotfilesRoot: p.DotfilesRoot(),
			})
			if err != nil {
				return fmt.Errorf(MsgErrListPacks, err)
			}

			// Display the packs in a simple format
			if len(result.Packs) == 0 {
				fmt.Println("No packs found")
			} else {
				fmt.Println("Available packs:")
				for _, pack := range result.Packs {
					fmt.Printf("  %s\n", pack.Name)
				}
			}

			return nil
		},
	}
}

func newStatusCmd() *cobra.Command {
	return &cobra.Command{
		Use:               "status [packs...]",
		Short:             MsgStatusShort,
		Long:              MsgStatusLong,
		Example:           MsgStatusExample,
		GroupID:           "core",
		ValidArgsFunction: packNamesCompletion,
		RunE: func(cmd *cobra.Command, args []string) error {
			// Initialize paths (will show warning if using fallback)
			p, err := initPaths()
			if err != nil {
				return err
			}

			log.Info().Str("dotfiles_root", p.DotfilesRoot()).Msg("Checking status from dotfiles root")

			// Status command removed as part of Operation elimination
			// Will be re-implemented in a future release
			return fmt.Errorf("status command temporarily unavailable (being reimplemented)")
		},
	}
}

func newInitCmd() *cobra.Command {
	cmd := &cobra.Command{
		Use:     "init <pack-name>",
		Short:   MsgInitShort,
		Long:    MsgInitLong,
		Args:    cobra.ExactArgs(1),
		Example: MsgInitExample,
		GroupID: "core",
		RunE: func(cmd *cobra.Command, args []string) error {
			// Initialize paths (will show warning if using fallback)
			p, err := initPaths()
			if err != nil {
				return err
			}

			packName := args[0]

			log.Info().
				Str("dotfiles_root", p.DotfilesRoot()).
				Str("pack", packName).
				Msg("Creating new pack")

			// Use the actual InitPack implementation
			result, err := commands.InitPack(commands.InitPackOptions{
				DotfilesRoot: p.DotfilesRoot(),
				PackName:     packName,
			})
			if err != nil {
				return fmt.Errorf(MsgErrInitPack, err)
			}

			// Operations are already executed by the command
			// No need to execute them again

			// Display results
			fmt.Printf(MsgPackCreatedFormat, packName)
			for _, file := range result.FilesCreated {
				fmt.Printf(MsgOperationItem, file)
			}

			return nil
		},
	}

	cmd.Flags().StringP("type", "t", "basic", MsgFlagType)

	return cmd
}

func newFillCmd() *cobra.Command {
	return &cobra.Command{
		Use:     "fill <pack-name>",
		Short:   MsgFillShort,
		Long:    MsgFillLong,
		Args:    cobra.ExactArgs(1),
		Example: MsgFillExample,
		GroupID: "core",
		RunE: func(cmd *cobra.Command, args []string) error {
			// Initialize paths (will show warning if using fallback)
			p, err := initPaths()
			if err != nil {
				return err
			}

			packName := args[0]

			log.Info().
				Str("dotfiles_root", p.DotfilesRoot()).
				Str("pack", packName).
				Msg("Filling pack with placeholder files")

			// Use the actual FillPack implementation
			result, err := commands.FillPack(commands.FillPackOptions{
				DotfilesRoot: p.DotfilesRoot(),
				PackName:     packName,
			})
			if err != nil {
				return fmt.Errorf(MsgErrFillPack, err)
			}

			// Operations are already executed by the command
			// No need to execute them again

			// Display results
			if len(result.FilesCreated) == 0 {
				fmt.Printf(MsgPackHasAllFiles, packName)
			} else {
				fmt.Printf(MsgPackFilledFormat, packName)
				for _, file := range result.FilesCreated {
					fmt.Printf(MsgOperationItem, file)
				}
			}

			return nil
		},
	}
}

func newTopicsCmd() *cobra.Command {
	return &cobra.Command{
		Use:     "topics",
		Short:   MsgTopicsShort,
		Long:    MsgTopicsLong,
		GroupID: "misc",
		RunE: func(cmd *cobra.Command, args []string) error {
			// Find the help command and execute it with "topics" argument
			if helpCmd, _, err := cmd.Root().Find([]string{"help"}); err == nil {
				if helpCmd.RunE != nil {
					return helpCmd.RunE(helpCmd, []string{"topics"})
				} else if helpCmd.Run != nil {
					helpCmd.Run(helpCmd, []string{"topics"})
					return nil
				}
			}
			return fmt.Errorf("help command not found")
		},
	}
}

func newSnippetCmd() *cobra.Command {
	cmd := &cobra.Command{
		Use:     "snippet",
		Short:   MsgSnippetShort,
		Long:    MsgSnippetLong,
		Example: MsgSnippetExample,
		GroupID: "misc",
		RunE: func(cmd *cobra.Command, args []string) error {
			shell, _ := cmd.Flags().GetString("shell")
			install, _ := cmd.Flags().GetBool("install")

			// Initialize paths to get custom data directory if set
			p, err := initPaths()
			if err != nil {
				return err
			}

			// Always use the actual data directory for the snippet
			dataDir := p.DataDir()

			// Install shell scripts if requested
			if install {
				if err := shellpkg.InstallShellIntegration(dataDir); err != nil {
					return fmt.Errorf("failed to install shell integration: %w", err)
				}
				fmt.Fprintf(os.Stderr, "Shell integration scripts installed to %s/shell/\n", dataDir)
			}

			// Get the appropriate snippet for the shell using the actual data directory
			snippet := types.GetShellIntegrationSnippet(shell, dataDir)

			// Output the snippet
			fmt.Print(snippet)

			return nil
		},
	}

	cmd.Flags().StringP("shell", "s", "bash", "Shell type (bash, zsh, fish)")
	cmd.Flags().Bool("install", false, "Install shell integration scripts to data directory")

	return cmd
}

func newCompletionCmd() *cobra.Command {
	return &cobra.Command{
		Use:                   "completion [bash|zsh|fish|powershell]",
		Short:                 MsgCompletionShort,
		Long:                  MsgCompletionLong,
		DisableFlagsInUseLine: true,
		ValidArgs:             []string{"bash", "zsh", "fish", "powershell"},
		Args:                  cobra.MatchAll(cobra.ExactArgs(1), cobra.OnlyValidArgs),
		GroupID:               "misc",
		RunE: func(cmd *cobra.Command, args []string) error {
			switch args[0] {
			case "bash":
				return cmd.Root().GenBashCompletion(os.Stdout)
			case "zsh":
				return cmd.Root().GenZshCompletion(os.Stdout)
			case "fish":
				return cmd.Root().GenFishCompletion(os.Stdout, true)
			case "powershell":
				return cmd.Root().GenPowerShellCompletionWithDesc(os.Stdout)
			}
			return nil
		},
	}
}<|MERGE_RESOLUTION|>--- conflicted
+++ resolved
@@ -193,11 +193,7 @@
 				Bool("dry_run", dryRun).
 				Msg("Deploying from dotfiles root")
 
-<<<<<<< HEAD
-			// Use the new DeployPacks implementation with Executor
-=======
 			// Deploy packs using the new implementation
->>>>>>> 96c8cac3
 			ctx, err := commands.DeployPacks(commands.DeployPacksOptions{
 				DotfilesRoot:       p.DotfilesRoot(),
 				PackNames:          args,
@@ -244,11 +240,7 @@
 				Bool("force", force).
 				Msg("Installing from dotfiles root")
 
-<<<<<<< HEAD
-			// Use the new InstallPacks implementation with Executor
-=======
 			// Install packs using the new implementation
->>>>>>> 96c8cac3
 			ctx, err := commands.InstallPacks(commands.InstallPacksOptions{
 				DotfilesRoot:       p.DotfilesRoot(),
 				PackNames:          args,
